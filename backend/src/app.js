--- conflicted
+++ resolved
@@ -1,56 +1,53 @@
-const express = require('express');
-const cors = require('cors');
-const helmet = require('helmet');
-const rateLimit = require('express-rate-limit');
-
-const routes = require('./routes');
-const errorHandler = require('./middleware/errorHandler');
-
-const app = express();
-
-// Security middleware
-app.use(helmet());
-
-// Rate limiting
-const limiter = rateLimit({
-  windowMs: 15 * 60 * 1000, // 15 minutes
-  max: 100, // Limit each IP to 100 requests per windowMs
-  message: {
-    success: false,
-    message: 'Too many requests from this IP, please try again later.',
-    error: 'Rate limit exceeded',
-    timestamp: new Date().toISOString()
-  }
-});
-app.use(limiter);
-
-// Body parsing middleware
-app.use(express.json({ limit: '10mb' }));
-app.use(express.urlencoded({ extended: true, limit: '10mb' }));
-
-// CORS configuration
-app.use(cors({
-  origin: process.env.FRONTEND_URL || 'http://localhost:5173',
-  credentials: true,
-  methods: ['GET', 'POST', 'PUT', 'DELETE', 'OPTIONS'],
-  allowedHeaders: ['Content-Type', 'Authorization']
-}));
-
-// Routes
-app.use('/', routes);
-
-<<<<<<< HEAD
-// Global error handler (must be last)
-app.use(errorHandler);
-=======
-// Import and use homeRoutes for "/"
-const homeRoutes = require('./routes/homeRoutes');
-const agentRoutes = require('./routes/agentRoutes');
-
-
-app.use('/', homeRoutes);
-app.use('/api', agentRoutes);
-
->>>>>>> 0818b181
-
-module.exports = app;
+const express = require('express');
+const cors = require('cors');
+const helmet = require('helmet');
+const rateLimit = require('express-rate-limit');
+
+const routes = require('./routes');
+const errorHandler = require('./middleware/errorHandler');
+
+const app = express();
+
+// Security middleware
+app.use(helmet());
+
+// Import and use homeRoutes for "/"
+const homeRoutes = require('./routes/homeRoutes');
+const agentRoutes = require('./routes/agentRoutes');
+
+
+app.use('/', homeRoutes);
+app.use('/api', agentRoutes);
+
+// Rate limiting
+const limiter = rateLimit({
+  windowMs: 15 * 60 * 1000, // 15 minutes
+  max: 100, // Limit each IP to 100 requests per windowMs
+  message: {
+    success: false,
+    message: 'Too many requests from this IP, please try again later.',
+    error: 'Rate limit exceeded',
+    timestamp: new Date().toISOString()
+  }
+});
+app.use(limiter);
+
+// Body parsing middleware
+app.use(express.json({ limit: '10mb' }));
+app.use(express.urlencoded({ extended: true, limit: '10mb' }));
+
+// CORS configuration
+app.use(cors({
+  origin: process.env.FRONTEND_URL || 'http://localhost:5173',
+  credentials: true,
+  methods: ['GET', 'POST', 'PUT', 'DELETE', 'OPTIONS'],
+  allowedHeaders: ['Content-Type', 'Authorization']
+}));
+
+// Routes
+app.use('/', routes);
+
+// Global error handler (must be last)
+app.use(errorHandler);
+
+module.exports = app;